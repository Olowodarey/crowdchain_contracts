--- conflicted
+++ resolved
@@ -1,35 +1,30 @@
-<<<<<<< HEAD
-pub mod contracts {
-    pub mod Admin;
-}
-pub mod Interfaces {
-    pub mod IAdmin;
-}
-pub mod base {
-    pub mod types;
-}
-
-pub mod AdminEvents;
-pub mod structs{
-    pub mod Structs;
-=======
-
 // inporting interfaces
 pub mod interfaces {
     pub mod IAccount;
     pub mod ICampaign;
+    pub mod IAdmin;
 }
 
 // importing contract
 pub mod contracts {
     pub mod Account;
     pub mod Campaign;
+    pub mod Admin;
+}
+
+pub mod structs{
+    pub mod Structs;
+}
+
+pub mod base {
+    pub mod types;
 }
 
 // importing Events
 pub mod events {
     pub mod AccountEvent;
     pub mod CampaignEvent;
+    pub mod AdminEvents;
 }
 
 
@@ -39,5 +34,4 @@
     pub mod test_account;
     pub mod test_account_events;
     pub mod test_demo;
->>>>>>> e0af661b
 }