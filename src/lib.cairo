<<<<<<< HEAD
pub mod interfaces {
    pub mod ICampaign;
}
pub mod events {
    pub mod CampaignEvent;
}
pub mod contracts {
    pub mod Campaign;
}
=======
// inporting interfaces
pub mod interfaces {
    pub mod IAccount;
}

// importing contract
pub mod contracts {
    pub mod Account;
}

// importing Events
pub mod events {
    pub mod AccountEvent;
}


// importing tests
#[cfg(tests)]
pub mod tests {
    pub mod test_account;
    pub mod test_account_events;
    pub mod test_demo;
}
// /// Interface representing `HelloContract`.
// /// This interface allows modification and retrieval of the contract balance.
// #[starknet::interface]
// pub trait IHelloStarknet<TContractState> {
//     /// Increase contract balance.
//     fn increase_balance(ref self: TContractState, amount: felt252);
//     /// Retrieve contract balance.
//     fn get_balance(self: @TContractState) -> felt252;
// }

// /// Simple contract for managing balance.
// #[starknet::contract]
// mod HelloStarknet {
//     use core::starknet::storage::{StoragePointerReadAccess, StoragePointerWriteAccess};

//     #[storage]
//     struct Storage {
//         balance: felt252,
//     }

//     #[abi(embed_v0)]
//     impl HelloStarknetImpl of super::IHelloStarknet<ContractState> {
//         fn increase_balance(ref self: ContractState, amount: felt252) {
//             assert(amount != 0, 'Amount cannot be 0');
//             self.balance.write(self.balance.read() + amount);
//         }

//         fn get_balance(self: @ContractState) -> felt252 {
//             self.balance.read()
//         }
//     }
// }

>>>>>>> ed9fda39
<|MERGE_RESOLUTION|>--- conflicted
+++ resolved
@@ -1,27 +1,20 @@
-<<<<<<< HEAD
-pub mod interfaces {
-    pub mod ICampaign;
-}
-pub mod events {
-    pub mod CampaignEvent;
-}
-pub mod contracts {
-    pub mod Campaign;
-}
-=======
+
 // inporting interfaces
 pub mod interfaces {
     pub mod IAccount;
+    pub mod ICampaign;
 }
 
 // importing contract
 pub mod contracts {
     pub mod Account;
+    pub mod Campaign;
 }
 
 // importing Events
 pub mod events {
     pub mod AccountEvent;
+    pub mod CampaignEvent;
 }
 
 
@@ -31,38 +24,4 @@
     pub mod test_account;
     pub mod test_account_events;
     pub mod test_demo;
-}
-// /// Interface representing `HelloContract`.
-// /// This interface allows modification and retrieval of the contract balance.
-// #[starknet::interface]
-// pub trait IHelloStarknet<TContractState> {
-//     /// Increase contract balance.
-//     fn increase_balance(ref self: TContractState, amount: felt252);
-//     /// Retrieve contract balance.
-//     fn get_balance(self: @TContractState) -> felt252;
-// }
-
-// /// Simple contract for managing balance.
-// #[starknet::contract]
-// mod HelloStarknet {
-//     use core::starknet::storage::{StoragePointerReadAccess, StoragePointerWriteAccess};
-
-//     #[storage]
-//     struct Storage {
-//         balance: felt252,
-//     }
-
-//     #[abi(embed_v0)]
-//     impl HelloStarknetImpl of super::IHelloStarknet<ContractState> {
-//         fn increase_balance(ref self: ContractState, amount: felt252) {
-//             assert(amount != 0, 'Amount cannot be 0');
-//             self.balance.write(self.balance.read() + amount);
-//         }
-
-//         fn get_balance(self: @ContractState) -> felt252 {
-//             self.balance.read()
-//         }
-//     }
-// }
-
->>>>>>> ed9fda39
+}